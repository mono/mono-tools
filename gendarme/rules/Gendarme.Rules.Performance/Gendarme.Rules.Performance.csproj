<<<<<<< HEAD
﻿<?xml version="1.0" encoding="utf-8"?>
<Project DefaultTargets="Build" xmlns="http://schemas.microsoft.com/developer/msbuild/2003" ToolsVersion="3.5">
  <PropertyGroup>
    <Configuration Condition=" '$(Configuration)' == '' ">Debug</Configuration>
    <Platform Condition=" '$(Platform)' == '' ">AnyCPU</Platform>
    <ProductVersion>9.0.21022</ProductVersion>
    <SchemaVersion>2.0</SchemaVersion>
    <ProjectGuid>{7A8D4AE7-66FA-42E0-BDCB-400D8E0ECFA6}</ProjectGuid>
    <OutputType>Library</OutputType>
    <AppDesignerFolder>Properties</AppDesignerFolder>
    <RootNamespace>Gendarme.Rules.Performance</RootNamespace>
    <AssemblyName>Gendarme.Rules.Performance</AssemblyName>
    <FileUpgradeFlags>
    </FileUpgradeFlags>
    <OldToolsVersion>2.0</OldToolsVersion>
    <UpgradeBackupLocation>
    </UpgradeBackupLocation>
    <PublishUrl>http://localhost/Gendarme.Rules.Performance/</PublishUrl>
    <Install>true</Install>
    <InstallFrom>Web</InstallFrom>
    <UpdateEnabled>true</UpdateEnabled>
    <UpdateMode>Foreground</UpdateMode>
    <UpdateInterval>7</UpdateInterval>
    <UpdateIntervalUnits>Days</UpdateIntervalUnits>
    <UpdatePeriodically>false</UpdatePeriodically>
    <UpdateRequired>false</UpdateRequired>
    <MapFileExtensions>true</MapFileExtensions>
    <ApplicationRevision>0</ApplicationRevision>
    <ApplicationVersion>1.0.0.%2a</ApplicationVersion>
    <IsWebBootstrapper>true</IsWebBootstrapper>
    <UseApplicationTrust>false</UseApplicationTrust>
    <BootstrapperEnabled>true</BootstrapperEnabled>
    <TargetFrameworkVersion>v3.5</TargetFrameworkVersion>
  </PropertyGroup>
  <PropertyGroup Condition=" '$(Configuration)|$(Platform)' == 'Debug|AnyCPU' ">
    <DebugSymbols>true</DebugSymbols>
    <DebugType>full</DebugType>
    <Optimize>false</Optimize>
    <OutputPath>..\..\console\bin\Debug\</OutputPath>
    <DefineConstants>DEBUG;TRACE</DefineConstants>
    <ErrorReport>prompt</ErrorReport>
    <WarningLevel>4</WarningLevel>
    <DocumentationFile>..\..\console\bin\Debug\Gendarme.Rules.Performance.xml</DocumentationFile>
    <NoWarn>1591</NoWarn>
    <WarningsAsErrors>1570</WarningsAsErrors>
  </PropertyGroup>
  <PropertyGroup Condition=" '$(Configuration)|$(Platform)' == 'Release|AnyCPU' ">
    <DebugType>pdbonly</DebugType>
    <Optimize>true</Optimize>
    <OutputPath>..\..\console\bin\Release\</OutputPath>
    <DefineConstants>TRACE;RELEASE</DefineConstants>
    <ErrorReport>prompt</ErrorReport>
    <WarningLevel>4</WarningLevel>
    <DocumentationFile>..\..\console\bin\Release\Gendarme.Rules.Performance.xml</DocumentationFile>
    <NoWarn>1591</NoWarn>
    <WarningsAsErrors>1570</WarningsAsErrors>
  </PropertyGroup>
  <ItemGroup>
    <Reference Include="System" />
    <Reference Include="System.Core">
      <RequiredTargetFramework>3.5</RequiredTargetFramework>
    </Reference>
  </ItemGroup>
  <ItemGroup>
  </ItemGroup>
  <ItemGroup>
    <Compile Include="..\..\AssemblyStaticInfo.cs">
      <Link>AssemblyStaticInfo.cs</Link>
    </Compile>
    <Compile Include="AvoidConcatenatingCharsRule.cs" />
    <Compile Include="AvoidLocalDataStoreSlotRule.cs" />
    <Compile Include="AvoidMethodWithLargeMaximumStackSize.cs" />
    <Compile Include="AvoidRepetitiveCallsToPropertiesRule.cs" />
    <Compile Include="AvoidRepetitiveCastsRule.cs" />
    <Compile Include="AvoidTypeGetTypeForConstantStringsRule.cs" />
    <Compile Include="AvoidUnneededUnboxingRule.cs" />
    <Compile Include="AvoidLargeNumberOfLocalVariablesRule.cs" />
    <Compile Include="AvoidLargeStructureRule.cs" />
    <Compile Include="AvoidReturningArraysOnPropertiesRule.cs" />
    <Compile Include="AvoidUncalledPrivateCodeRule.cs" />
    <Compile Include="AvoidUninstantiatedInternalClassesRule.cs" />
    <Compile Include="AvoidUnneededCallsOnStringRule.cs" />
    <Compile Include="AvoidUnsealedConcreteAttributesRule.cs" />
    <Compile Include="AvoidUnsealedUninheritedInternalClassesRule.cs" />
    <Compile Include="AvoidUnusedParametersRule.cs" />
    <Compile Include="AvoidUnusedPrivateFieldsRule.cs" />
    <Compile Include="ConsiderCustomAccessorsForNonVisibleEventsRule.cs" />
    <Compile Include="DontIgnoreMethodResultRule.cs" />
    <Compile Include="EmptyDestructorRule.cs" />
    <Compile Include="IDisposableWithDestructorWithoutSuppressFinalizeRule.cs" />
    <Compile Include="ImplementEqualsTypeRule.cs" />
    <Compile Include="MathMinMaxCandidateRule.cs" />
    <Compile Include="OverrideValueTypeDefaultsRule.cs" />
    <Compile Include="PreferCharOverloadRule.cs" />
    <Compile Include="PreferInterfaceConstraintOnGenericParameterForPrimitiveInterfaceRule.cs" />
    <Compile Include="RemoveUnusedLocalVariablesRule.cs" />
    <Compile Include="ReviewLinqMethodRule.cs" />
    <Compile Include="UseIsOperatorRule.cs" />
    <Compile Include="UseStringEmptyRule.cs" />
    <Compile Include="CompareWithStringEmptyEfficientlyRule.cs" />
    <Compile Include="UseTypeEmptyTypesRule.cs" />
    <Compile Include="AvoidUnneededFieldInitializationRule.cs" />
    <Compile Include="PreferLiteralOverInitOnlyFieldsRule.cs" />
  </ItemGroup>
  <ItemGroup>
    <ProjectReference Include="..\..\..\..\mcs\class\Mono.Cecil\Mono.Cecil.csproj">
      <Project>{D8F63DFF-5230-43E4-9AB2-DA6E721A1FAE}</Project>
      <Name>Mono.Cecil</Name>
    </ProjectReference>
    <ProjectReference Include="..\..\framework\Gendarme.Framework.csproj">
      <Project>{CD6818D5-B398-486C-B180-92A07B143AFD}</Project>
      <Name>Gendarme.Framework</Name>
    </ProjectReference>
  </ItemGroup>
  <ItemGroup>
    <None Include="ChangeLog" />
  </ItemGroup>
  <ItemGroup>
    <BootstrapperPackage Include="Microsoft.Net.Framework.2.0">
      <Visible>False</Visible>
    </BootstrapperPackage>
    <BootstrapperPackage Include="Microsoft.Net.Framework.3.0">
      <Visible>False</Visible>
    </BootstrapperPackage>
    <BootstrapperPackage Include="Microsoft.Net.Framework.3.5">
      <Visible>False</Visible>
    </BootstrapperPackage>
  </ItemGroup>
  <Import Project="$(MSBuildBinPath)\Microsoft.CSharp.targets" />
=======
﻿<?xml version="1.0" encoding="utf-8"?>
<Project DefaultTargets="Build" xmlns="http://schemas.microsoft.com/developer/msbuild/2003" ToolsVersion="3.5">
  <PropertyGroup>
    <Configuration Condition=" '$(Configuration)' == '' ">Debug</Configuration>
    <Platform Condition=" '$(Platform)' == '' ">AnyCPU</Platform>
    <ProductVersion>9.0.30729</ProductVersion>
    <SchemaVersion>2.0</SchemaVersion>
    <ProjectGuid>{7A8D4AE7-66FA-42E0-BDCB-400D8E0ECFA6}</ProjectGuid>
    <OutputType>Library</OutputType>
    <AppDesignerFolder>Properties</AppDesignerFolder>
    <RootNamespace>Gendarme.Rules.Performance</RootNamespace>
    <AssemblyName>Gendarme.Rules.Performance</AssemblyName>
    <FileUpgradeFlags>
    </FileUpgradeFlags>
    <OldToolsVersion>2.0</OldToolsVersion>
    <UpgradeBackupLocation>
    </UpgradeBackupLocation>
    <PublishUrl>http://localhost/Gendarme.Rules.Performance/</PublishUrl>
    <Install>true</Install>
    <InstallFrom>Web</InstallFrom>
    <UpdateEnabled>true</UpdateEnabled>
    <UpdateMode>Foreground</UpdateMode>
    <UpdateInterval>7</UpdateInterval>
    <UpdateIntervalUnits>Days</UpdateIntervalUnits>
    <UpdatePeriodically>false</UpdatePeriodically>
    <UpdateRequired>false</UpdateRequired>
    <MapFileExtensions>true</MapFileExtensions>
    <ApplicationRevision>0</ApplicationRevision>
    <ApplicationVersion>1.0.0.%2a</ApplicationVersion>
    <IsWebBootstrapper>true</IsWebBootstrapper>
    <UseApplicationTrust>false</UseApplicationTrust>
    <BootstrapperEnabled>true</BootstrapperEnabled>
    <TargetFrameworkVersion>v3.5</TargetFrameworkVersion>
  </PropertyGroup>
  <PropertyGroup Condition=" '$(Configuration)|$(Platform)' == 'Debug|AnyCPU' ">
    <DebugSymbols>true</DebugSymbols>
    <DebugType>full</DebugType>
    <Optimize>false</Optimize>
    <OutputPath>..\..\console\bin\Debug\</OutputPath>
    <DefineConstants>DEBUG;TRACE</DefineConstants>
    <ErrorReport>prompt</ErrorReport>
    <WarningLevel>4</WarningLevel>
    <DocumentationFile>..\..\console\bin\Debug\Gendarme.Rules.Performance.xml</DocumentationFile>
    <NoWarn>1591</NoWarn>
    <WarningsAsErrors>1570</WarningsAsErrors>
  </PropertyGroup>
  <PropertyGroup Condition=" '$(Configuration)|$(Platform)' == 'Release|AnyCPU' ">
    <DebugType>pdbonly</DebugType>
    <Optimize>true</Optimize>
    <OutputPath>..\..\console\bin\Release\</OutputPath>
    <DefineConstants>TRACE;RELEASE</DefineConstants>
    <ErrorReport>prompt</ErrorReport>
    <WarningLevel>4</WarningLevel>
    <DocumentationFile>..\..\console\bin\Release\Gendarme.Rules.Performance.xml</DocumentationFile>
    <NoWarn>1591</NoWarn>
    <WarningsAsErrors>1570</WarningsAsErrors>
  </PropertyGroup>
  <ItemGroup>
    <Reference Include="System" />
    <Reference Include="System.Core">
      <RequiredTargetFramework>3.5</RequiredTargetFramework>
    </Reference>
  </ItemGroup>
  <ItemGroup>
  </ItemGroup>
  <ItemGroup>
    <Compile Include="..\..\AssemblyStaticInfo.cs">
      <Link>AssemblyStaticInfo.cs</Link>
    </Compile>
    <Compile Include="AvoidConcatenatingCharsRule.cs" />
    <Compile Include="AvoidLocalDataStoreSlotRule.cs" />
    <Compile Include="AvoidMethodWithLargeMaximumStackSize.cs" />
    <Compile Include="AvoidRepetitiveCallsToPropertiesRule.cs" />
    <Compile Include="AvoidRepetitiveCastsRule.cs" />
    <Compile Include="AvoidTypeGetTypeForConstantStringsRule.cs" />
    <Compile Include="AvoidUnneededUnboxingRule.cs" />
    <Compile Include="AvoidLargeNumberOfLocalVariablesRule.cs" />
    <Compile Include="AvoidLargeStructureRule.cs" />
    <Compile Include="AvoidReturningArraysOnPropertiesRule.cs" />
    <Compile Include="AvoidUncalledPrivateCodeRule.cs" />
    <Compile Include="AvoidUninstantiatedInternalClassesRule.cs" />
    <Compile Include="AvoidUnneededCallsOnStringRule.cs" />
    <Compile Include="AvoidUnsealedConcreteAttributesRule.cs" />
    <Compile Include="AvoidUnsealedUninheritedInternalClassesRule.cs" />
    <Compile Include="AvoidUnusedParametersRule.cs" />
    <Compile Include="AvoidUnusedPrivateFieldsRule.cs" />
    <Compile Include="ConsiderCustomAccessorsForNonVisibleEventsRule.cs" />
    <Compile Include="DontIgnoreMethodResultRule.cs" />
    <Compile Include="EmptyDestructorRule.cs" />
    <Compile Include="IDisposableWithDestructorWithoutSuppressFinalizeRule.cs" />
    <Compile Include="ImplementEqualsTypeRule.cs" />
    <Compile Include="MathMinMaxCandidateRule.cs" />
    <Compile Include="OverrideValueTypeDefaultsRule.cs" />
    <Compile Include="PreferCharOverloadRule.cs" />
    <Compile Include="RemoveUnusedLocalVariablesRule.cs" />
    <Compile Include="ReviewLinqMethodRule.cs" />
    <Compile Include="UseIsOperatorRule.cs" />
    <Compile Include="UseStringEmptyRule.cs" />
    <Compile Include="CompareWithStringEmptyEfficientlyRule.cs" />
    <Compile Include="UseTypeEmptyTypesRule.cs" />
    <Compile Include="AvoidUnneededFieldInitializationRule.cs" />
    <Compile Include="PreferLiteralOverInitOnlyFieldsRule.cs" />
  </ItemGroup>
  <ItemGroup>
    <ProjectReference Include="..\..\..\..\mono\mcs\class\Mono.Cecil\Mono.Cecil.csproj">
      <Project>{D8F63DFF-5230-43E4-9AB2-DA6E721A1FAE}</Project>
      <Name>Mono.Cecil</Name>
    </ProjectReference>
    <ProjectReference Include="..\..\framework\Gendarme.Framework.csproj">
      <Project>{CD6818D5-B398-486C-B180-92A07B143AFD}</Project>
      <Name>Gendarme.Framework</Name>
    </ProjectReference>
  </ItemGroup>
  <ItemGroup>
    <None Include="ChangeLog" />
  </ItemGroup>
  <ItemGroup>
    <BootstrapperPackage Include="Microsoft.Net.Framework.2.0">
      <Visible>False</Visible>
    </BootstrapperPackage>
    <BootstrapperPackage Include="Microsoft.Net.Framework.3.0">
      <Visible>False</Visible>
    </BootstrapperPackage>
    <BootstrapperPackage Include="Microsoft.Net.Framework.3.5">
      <Visible>False</Visible>
    </BootstrapperPackage>
  </ItemGroup>
  <Import Project="$(MSBuildBinPath)\Microsoft.CSharp.targets" />
>>>>>>> e5ee9470
  <!-- To modify your build process, add your task inside one of the targets below and uncomment it. 
       Other similar extension points exist, see Microsoft.Common.targets.
  <Target Name="BeforeBuild">
  </Target>
  <Target Name="AfterBuild">
  </Target>
  -->
  <ProjectExtensions>
    <MonoDevelop>
      <Properties>
        <MonoDevelop.Autotools.MakefileInfo IntegrationEnabled="true" RelativeMakefileName="Makefile.am" IsAutotoolsProject="true" RelativeConfigureInPath="../../..">
          <BuildFilesVar Sync="true" Name="rules_sources" />
          <DeployFilesVar />
          <ResourcesVar />
          <OthersVar />
          <GacRefVar />
          <AsmRefVar />
          <ProjectRefVar />
        </MonoDevelop.Autotools.MakefileInfo>
      </Properties>
    </MonoDevelop>
    <VisualStudio />
  </ProjectExtensions>
  <PropertyGroup>
    <PreBuildEvent>
    </PreBuildEvent>
  </PropertyGroup>
</Project><|MERGE_RESOLUTION|>--- conflicted
+++ resolved
@@ -1,4 +1,3 @@
-<<<<<<< HEAD
 ﻿<?xml version="1.0" encoding="utf-8"?>
 <Project DefaultTargets="Build" xmlns="http://schemas.microsoft.com/developer/msbuild/2003" ToolsVersion="3.5">
   <PropertyGroup>
@@ -104,135 +103,6 @@
     <Compile Include="PreferLiteralOverInitOnlyFieldsRule.cs" />
   </ItemGroup>
   <ItemGroup>
-    <ProjectReference Include="..\..\..\..\mcs\class\Mono.Cecil\Mono.Cecil.csproj">
-      <Project>{D8F63DFF-5230-43E4-9AB2-DA6E721A1FAE}</Project>
-      <Name>Mono.Cecil</Name>
-    </ProjectReference>
-    <ProjectReference Include="..\..\framework\Gendarme.Framework.csproj">
-      <Project>{CD6818D5-B398-486C-B180-92A07B143AFD}</Project>
-      <Name>Gendarme.Framework</Name>
-    </ProjectReference>
-  </ItemGroup>
-  <ItemGroup>
-    <None Include="ChangeLog" />
-  </ItemGroup>
-  <ItemGroup>
-    <BootstrapperPackage Include="Microsoft.Net.Framework.2.0">
-      <Visible>False</Visible>
-    </BootstrapperPackage>
-    <BootstrapperPackage Include="Microsoft.Net.Framework.3.0">
-      <Visible>False</Visible>
-    </BootstrapperPackage>
-    <BootstrapperPackage Include="Microsoft.Net.Framework.3.5">
-      <Visible>False</Visible>
-    </BootstrapperPackage>
-  </ItemGroup>
-  <Import Project="$(MSBuildBinPath)\Microsoft.CSharp.targets" />
-=======
-﻿<?xml version="1.0" encoding="utf-8"?>
-<Project DefaultTargets="Build" xmlns="http://schemas.microsoft.com/developer/msbuild/2003" ToolsVersion="3.5">
-  <PropertyGroup>
-    <Configuration Condition=" '$(Configuration)' == '' ">Debug</Configuration>
-    <Platform Condition=" '$(Platform)' == '' ">AnyCPU</Platform>
-    <ProductVersion>9.0.30729</ProductVersion>
-    <SchemaVersion>2.0</SchemaVersion>
-    <ProjectGuid>{7A8D4AE7-66FA-42E0-BDCB-400D8E0ECFA6}</ProjectGuid>
-    <OutputType>Library</OutputType>
-    <AppDesignerFolder>Properties</AppDesignerFolder>
-    <RootNamespace>Gendarme.Rules.Performance</RootNamespace>
-    <AssemblyName>Gendarme.Rules.Performance</AssemblyName>
-    <FileUpgradeFlags>
-    </FileUpgradeFlags>
-    <OldToolsVersion>2.0</OldToolsVersion>
-    <UpgradeBackupLocation>
-    </UpgradeBackupLocation>
-    <PublishUrl>http://localhost/Gendarme.Rules.Performance/</PublishUrl>
-    <Install>true</Install>
-    <InstallFrom>Web</InstallFrom>
-    <UpdateEnabled>true</UpdateEnabled>
-    <UpdateMode>Foreground</UpdateMode>
-    <UpdateInterval>7</UpdateInterval>
-    <UpdateIntervalUnits>Days</UpdateIntervalUnits>
-    <UpdatePeriodically>false</UpdatePeriodically>
-    <UpdateRequired>false</UpdateRequired>
-    <MapFileExtensions>true</MapFileExtensions>
-    <ApplicationRevision>0</ApplicationRevision>
-    <ApplicationVersion>1.0.0.%2a</ApplicationVersion>
-    <IsWebBootstrapper>true</IsWebBootstrapper>
-    <UseApplicationTrust>false</UseApplicationTrust>
-    <BootstrapperEnabled>true</BootstrapperEnabled>
-    <TargetFrameworkVersion>v3.5</TargetFrameworkVersion>
-  </PropertyGroup>
-  <PropertyGroup Condition=" '$(Configuration)|$(Platform)' == 'Debug|AnyCPU' ">
-    <DebugSymbols>true</DebugSymbols>
-    <DebugType>full</DebugType>
-    <Optimize>false</Optimize>
-    <OutputPath>..\..\console\bin\Debug\</OutputPath>
-    <DefineConstants>DEBUG;TRACE</DefineConstants>
-    <ErrorReport>prompt</ErrorReport>
-    <WarningLevel>4</WarningLevel>
-    <DocumentationFile>..\..\console\bin\Debug\Gendarme.Rules.Performance.xml</DocumentationFile>
-    <NoWarn>1591</NoWarn>
-    <WarningsAsErrors>1570</WarningsAsErrors>
-  </PropertyGroup>
-  <PropertyGroup Condition=" '$(Configuration)|$(Platform)' == 'Release|AnyCPU' ">
-    <DebugType>pdbonly</DebugType>
-    <Optimize>true</Optimize>
-    <OutputPath>..\..\console\bin\Release\</OutputPath>
-    <DefineConstants>TRACE;RELEASE</DefineConstants>
-    <ErrorReport>prompt</ErrorReport>
-    <WarningLevel>4</WarningLevel>
-    <DocumentationFile>..\..\console\bin\Release\Gendarme.Rules.Performance.xml</DocumentationFile>
-    <NoWarn>1591</NoWarn>
-    <WarningsAsErrors>1570</WarningsAsErrors>
-  </PropertyGroup>
-  <ItemGroup>
-    <Reference Include="System" />
-    <Reference Include="System.Core">
-      <RequiredTargetFramework>3.5</RequiredTargetFramework>
-    </Reference>
-  </ItemGroup>
-  <ItemGroup>
-  </ItemGroup>
-  <ItemGroup>
-    <Compile Include="..\..\AssemblyStaticInfo.cs">
-      <Link>AssemblyStaticInfo.cs</Link>
-    </Compile>
-    <Compile Include="AvoidConcatenatingCharsRule.cs" />
-    <Compile Include="AvoidLocalDataStoreSlotRule.cs" />
-    <Compile Include="AvoidMethodWithLargeMaximumStackSize.cs" />
-    <Compile Include="AvoidRepetitiveCallsToPropertiesRule.cs" />
-    <Compile Include="AvoidRepetitiveCastsRule.cs" />
-    <Compile Include="AvoidTypeGetTypeForConstantStringsRule.cs" />
-    <Compile Include="AvoidUnneededUnboxingRule.cs" />
-    <Compile Include="AvoidLargeNumberOfLocalVariablesRule.cs" />
-    <Compile Include="AvoidLargeStructureRule.cs" />
-    <Compile Include="AvoidReturningArraysOnPropertiesRule.cs" />
-    <Compile Include="AvoidUncalledPrivateCodeRule.cs" />
-    <Compile Include="AvoidUninstantiatedInternalClassesRule.cs" />
-    <Compile Include="AvoidUnneededCallsOnStringRule.cs" />
-    <Compile Include="AvoidUnsealedConcreteAttributesRule.cs" />
-    <Compile Include="AvoidUnsealedUninheritedInternalClassesRule.cs" />
-    <Compile Include="AvoidUnusedParametersRule.cs" />
-    <Compile Include="AvoidUnusedPrivateFieldsRule.cs" />
-    <Compile Include="ConsiderCustomAccessorsForNonVisibleEventsRule.cs" />
-    <Compile Include="DontIgnoreMethodResultRule.cs" />
-    <Compile Include="EmptyDestructorRule.cs" />
-    <Compile Include="IDisposableWithDestructorWithoutSuppressFinalizeRule.cs" />
-    <Compile Include="ImplementEqualsTypeRule.cs" />
-    <Compile Include="MathMinMaxCandidateRule.cs" />
-    <Compile Include="OverrideValueTypeDefaultsRule.cs" />
-    <Compile Include="PreferCharOverloadRule.cs" />
-    <Compile Include="RemoveUnusedLocalVariablesRule.cs" />
-    <Compile Include="ReviewLinqMethodRule.cs" />
-    <Compile Include="UseIsOperatorRule.cs" />
-    <Compile Include="UseStringEmptyRule.cs" />
-    <Compile Include="CompareWithStringEmptyEfficientlyRule.cs" />
-    <Compile Include="UseTypeEmptyTypesRule.cs" />
-    <Compile Include="AvoidUnneededFieldInitializationRule.cs" />
-    <Compile Include="PreferLiteralOverInitOnlyFieldsRule.cs" />
-  </ItemGroup>
-  <ItemGroup>
     <ProjectReference Include="..\..\..\..\mono\mcs\class\Mono.Cecil\Mono.Cecil.csproj">
       <Project>{D8F63DFF-5230-43E4-9AB2-DA6E721A1FAE}</Project>
       <Name>Mono.Cecil</Name>
@@ -257,7 +127,6 @@
     </BootstrapperPackage>
   </ItemGroup>
   <Import Project="$(MSBuildBinPath)\Microsoft.CSharp.targets" />
->>>>>>> e5ee9470
   <!-- To modify your build process, add your task inside one of the targets below and uncomment it. 
        Other similar extension points exist, see Microsoft.Common.targets.
   <Target Name="BeforeBuild">
