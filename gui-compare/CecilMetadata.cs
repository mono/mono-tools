//
// CecilMetadata.cs
//
// (C) 2007 - 2008 Novell, Inc. (http://www.novell.com)
//
// Permission is hereby granted, free of charge, to any person obtaining
// a copy of this software and associated documentation files (the
// "Software"), to deal in the Software without restriction, including
// without limitation the rights to use, copy, modify, merge, publish,
// distribute, sublicense, and/or sell copies of the Software, and to
// permit persons to whom the Software is furnished to do so, subject to
// the following conditions:
//
// The above copyright notice and this permission notice shall be
// included in all copies or substantial portions of the Software.
//
// THE SOFTWARE IS PROVIDED "AS IS", WITHOUT WARRANTY OF ANY KIND,
// EXPRESS OR IMPLIED, INCLUDING BUT NOT LIMITED TO THE WARRANTIES OF
// MERCHANTABILITY, FITNESS FOR A PARTICULAR PURPOSE AND
// NONINFRINGEMENT. IN NO EVENT SHALL THE AUTHORS OR COPYRIGHT HOLDERS BE
// LIABLE FOR ANY CLAIM, DAMAGES OR OTHER LIABILITY, WHETHER IN AN ACTION
// OF CONTRACT, TORT OR OTHERWISE, ARISING FROM, OUT OF OR IN CONNECTION
// WITH THE SOFTWARE OR THE USE OR OTHER DEALINGS IN THE SOFTWARE.
//

using System;
using System.Collections;
using System.Collections.Generic;
using System.Runtime.CompilerServices;
using System.IO;
using System.Linq;
using System.Text;

using Mono.Cecil;
using Mono.Cecil.Cil;

namespace GuiCompare {

	static class CecilUtils {

		public static string PrettyType (TypeReference type)
		{
			var gen_instance = type as GenericInstanceType;
			if (gen_instance != null) {
				if (gen_instance.ElementType.FullName == "System.Nullable`1")
					return PrettyType (gen_instance.GenericArguments [0]) + "?";

				var signature = new StringBuilder ();
				signature.Append (PrettyType (gen_instance.ElementType));
				signature.Append ("<");
				for (int i = 0; i < gen_instance.GenericArguments.Count; i++) {
					if (i > 0)
						signature.Append (",");

					signature.Append (PrettyType (gen_instance.GenericArguments [i]));
				}
				signature.Append (">");

				return signature.ToString ();
			}

			var array = type as ArrayType;
			if (array != null)
				return PrettyType (array.ElementType) + "[]";

			var reference = type as ByReferenceType;
			if (reference != null)
				return PrettyType (reference.ElementType) + "&";

			var pointer = type as PointerType;
			if (pointer != null)
				return PrettyType (pointer.ElementType) + "*";

			switch (type.FullName) {
			case "System.Boolean": return "bool";
			case "System.Byte": return "byte";
			case "System.Char": return "char";
			case "System.Decimal": return "decimal";
			case "System.Double": return "double";
			case "System.Int16": return "short";
			case "System.Int32": return "int";
			case "System.Int64": return "long";
			case "System.Object": return "object";
			case "System.SByte": return "sbyte";
			case "System.Single": return "float";
			case "System.String": return "string";
			case "System.UInt16": return "ushort";
			case "System.UInt32": return "uint";
			case "System.UInt64": return "ulong";
			case "System.Void": return "void";
			}

			return type.Name;
		}
		
		public static string PrettyTypeDefinition (TypeDefinition td)
		{
			if (td.GenericParameters.Count > 0) {
				int arity_start = td.Name.IndexOf ('`');
				if (arity_start > 0) {
					var sb = new StringBuilder (td.Name);
					sb.Remove (arity_start, td.Name.Length - arity_start);
					sb.Append ("<");
					bool first_gp = true;
					foreach (GenericParameter gp in td.GenericParameters) {
						if (!first_gp)
							sb.Append (',');
						first_gp = false;
						sb.Append (gp.Name);
					}
					sb.Append (">");
				
					return sb.ToString ();
				}
			}
			
			return td.Name;
		}		
		
		// the corcompare xml output uses a different formatting than Cecil.
		// Cecil uses / for nested classes, ala:
		//  Namespace.Class/NestedClass
		// while corcompare uses:
		//  Namespace.Class+NestedClass
		// also, generic methods are done differently as well.
		// cecil:  Foo<T>
		// corcompare: Foo[T]
		//
		// so let's just convert everything to corcompare's way of thinking for comparisons.
		//
		public static string FormatTypeLikeCorCompare (TypeReference type)
		{
			return type.FullName.Replace ('/', '+')
				.Replace ('<', '[')
				.Replace ('>', ']');
		}
		
		public static void PopulateMemberLists (TypeDefinition fromDef,
		                                        List<CompNamed> interface_list,
		                                        List<CompNamed> constructor_list,
		                                        List<CompNamed> method_list,
		                                        List<CompNamed> property_list,
		                                        List<CompNamed> field_list,
		                                        List<CompNamed> event_list)
		{
			if (interface_list != null) {
				foreach (TypeReference ifc in GetInterfaces (fromDef)) {
					TypeDefinition ifc_def = ifc.Resolve ();
					if (ifc_def == null || ifc_def.IsNotPublic)
						continue;

					interface_list.Add (new CecilInterface (ifc));
				}
			}

			if (constructor_list != null) {
				foreach (MethodDefinition md in fromDef.Methods.Where (m => m.IsConstructor)) {
					if (md.IsPrivate || md.IsAssembly)
						continue;
					constructor_list.Add (new CecilMethod (md));
				}
			}
			if (method_list != null) {
				foreach (MethodDefinition md in fromDef.Methods.Where (m => !m.IsConstructor)) {
					if (md.IsSpecialName) {
						if (!md.Name.StartsWith("op_"))
							continue;
					}

					if (IsFinalizer (md))
						continue;

					if (md.IsPrivate || md.IsAssembly)
						continue;

					method_list.Add (new CecilMethod (md));
				}
			}
			if (property_list != null) {
				foreach (PropertyDefinition pd in fromDef.Properties) {
					bool include_set = true;
					bool include_get = true;
					if (pd.SetMethod == null || (pd.SetMethod.IsPrivate || pd.SetMethod.IsAssembly))
						include_set = false;
					if (pd.GetMethod == null || (pd.GetMethod.IsPrivate || pd.GetMethod.IsAssembly))
						include_get = false;
					if (include_set || include_get)
						property_list.Add (new CecilProperty (pd));
				}
			}
			if (field_list != null) {
				foreach (FieldDefinition fd in fromDef.Fields) {
					if (fd.IsSpecialName)
						continue;
					if (fd.IsPrivate || fd.IsAssembly){
						//Console.WriteLine ("    Skipping over {0}.{1} {2}", fromDef.Namespace, fromDef.Name, fd.Name);
						continue;
					}
					//Console.WriteLine ("    Adding {0}.{1} {2}", fromDef.Namespace, fromDef.Name, fd.Name);
					field_list.Add (new CecilField (fd));
				}
			}
			if (event_list != null) {
				foreach (EventDefinition ed in fromDef.Events) {
					if (ed.IsSpecialName)
						continue;

					if (ed.AddMethod == null || ed.AddMethod.IsPrivate || ed.AddMethod.IsAssembly)
						continue;
					
					event_list.Add (new CecilEvent (ed));
				}
			}
		}

		static IEnumerable<TypeDefinition> WalkHierarchy (TypeReference type)
		{
			for (var definition = type.Resolve (); definition != null; definition = GetBaseType (definition))
				yield return definition;
		}

		static TypeDefinition GetBaseType (TypeDefinition type)
		{
			if (type.BaseType == null)
				return null;

			return type.BaseType.Resolve ();
		}

		static IEnumerable<TypeReference> GetInterfaces (TypeReference type)
		{
			var cache = new Dictionary<string, TypeReference> ();

			foreach (var definition in WalkHierarchy (type))
				foreach (TypeReference iface in definition.Interfaces)
					cache [iface.FullName] = iface;

			return cache.Values;
		}

		static bool IsFinalizer (MethodDefinition method)
		{
			if (method.Name != "Finalize")
				return false;

			if (!method.IsVirtual)
				return false;

			if (method.Parameters.Count != 0)
				return false;

			return true;
		}

		public static void PopulateTypeLists (TypeDefinition fromDef,
		                                      List<CompNamed> class_list,
		                                      List<CompNamed> enum_list,
		                                      List<CompNamed> delegate_list,
		                                      List<CompNamed> interface_list,
		                                      List<CompNamed> struct_list)
		{
			foreach (TypeDefinition type_def in fromDef.NestedTypes) {
				//Console.WriteLine ("Got {0}.{1} => {2}", type_def.Namespace, type_def.Name, type_def.Attributes & TypeAttributes.VisibilityMask);
				if (type_def.IsNestedPrivate || type_def.IsNestedAssembly || type_def.IsNotPublic){
					continue;
				}
				
				if (type_def.IsValueType) {
					if (type_def.IsEnum) {
						enum_list.Add (new CecilEnum (type_def));
					}
					else {
						struct_list.Add (new CecilClass (type_def, CompType.Struct));
					}
				}
				else if (type_def.IsInterface) {
					interface_list.Add (new CecilInterface (type_def));
				}
				else if (type_def.BaseType.FullName == "System.MulticastDelegate"
				         || type_def.BaseType.FullName == "System.Delegate") {
					delegate_list.Add (new CecilDelegate (type_def));
				}
				else {
					class_list.Add (new CecilClass (type_def, CompType.Class));
				}
			}
		}

		public static string GetTODOText (CustomAttribute ca)
		{
			StringBuilder sb = new StringBuilder();
			bool first = true;
			foreach (var argument in ca.ConstructorArguments) {
				if (!first)
					sb.Append (", ");
				first = false;
				sb.Append (argument.Value.ToString());
			}
			
			return sb.ToString();
		}
		
		public static bool IsTODOAttribute (TypeDefinition typedef)
		{
			if (typedef == null)
				return false;
			
			if (typedef.Name == "MonoTODOAttribute")
				return true;
			
			if (typedef.BaseType == null)
				return false;
			
			return IsTODOAttribute (GetBaseType (typedef));
		}
		
		public static List<CompNamed> GetCustomAttributes (ICustomAttributeProvider provider, List<string> todos)
		{
			List<CompNamed> rv = new List<CompNamed>();
			foreach (CustomAttribute ca in provider.CustomAttributes) {
				TypeDefinition resolved = ca.Constructor.DeclaringType.Resolve ();

				if (resolved != null) {
					if (IsTODOAttribute (resolved)) {
						todos.Add (String.Format ("[{0} ({1})]", ca.Constructor.DeclaringType.Name, CecilUtils.GetTODOText (ca)));					
						continue;
					}

					if (resolved.IsNotPublic)
						continue;
				}

				if (!MasterUtils.IsImplementationSpecificAttribute (ca.Constructor.DeclaringType.FullName))
					rv.Add (new CecilAttribute (ca));
			}
			return rv;
		}
		
		public static List<CompGenericParameter> GetTypeParameters (IGenericParameterProvider provider)
		{
			if (provider.GenericParameters.Count == 0)
				return null;
				
			var l = new List<CompGenericParameter> ();
			
			var gparameters = provider.GenericParameters;
			foreach (GenericParameter gp in gparameters) {
				l.Add (new CecilGenericParameter (gp));
			}			
			
			return l;			
		}
		
<<<<<<< HEAD
		public static List<CompParameter> GetParameters (IMethodSignature provider)
		{
			var l = new List<CompParameter> ();
			foreach (ParameterDefinition pd in provider.Parameters)
			{
				l.Add (new CecilParameter (pd));
			}
					
			return l;
		}
		
		public static readonly AssemblyResolver Resolver = new AssemblyResolver();
=======
		public static readonly IAssemblyResolver Resolver = new DefaultAssemblyResolver();
>>>>>>> 9e65cde0
	}

	public class CecilAssembly : CompAssembly {
		public CecilAssembly (string path)
			: base(Path.GetFileName (path))
		{
			var namespaces = new Dictionary<string, Dictionary<string, TypeDefinition>> ();

			var assembly = AssemblyDefinition.ReadAssembly (path, new ReaderParameters { AssemblyResolver = CecilUtils.Resolver });
			
			foreach (TypeDefinition t in assembly.MainModule.Types) {
				if (t.Name == "<Module>")
					continue;
				
				if (t.IsNotPublic)
					continue;

				if (t.IsSpecialName || t.IsRuntimeSpecialName)
					continue;

				if (CecilUtils.IsTODOAttribute (t))
					continue;

				Dictionary<string, TypeDefinition> ns;

				if (!namespaces.TryGetValue (t.Namespace, out ns)) {
					ns = new Dictionary<string, TypeDefinition> ();
					namespaces.Add (t.Namespace, ns);
				}

				ns[t.Name] = t;
			}

			namespace_list = new List<CompNamed> ();
			foreach (string ns_name in namespaces.Keys)
				namespace_list.Add (new CecilNamespace (ns_name, namespaces[ns_name]));

			attributes = CecilUtils.GetCustomAttributes (assembly, todos);

			// TypeForwardedToAttributes are created by checking if assembly contains
			// extern forwarder types and using them to construct fake custom attributes
			foreach (ExportedType t in assembly.MainModule.ExportedTypes) {
				if (t.IsForwarder)
					attributes.Add (new PseudoCecilAttribute (t));
			}
		}

		public override List<CompNamed> GetNamespaces()
		{
			return namespace_list;
		}

		public override List<CompNamed> GetAttributes ()
		{
			return attributes;
		}
		
		List<CompNamed> namespace_list;
		List<CompNamed> attributes;
	}

	public class CecilNamespace : CompNamespace {
		public CecilNamespace (string name, Dictionary<string, TypeDefinition> type_mapping)
			: base (name)
		{
			class_list = new List<CompNamed>();
			enum_list = new List<CompNamed>();
 			delegate_list = new List<CompNamed>();
			interface_list = new List<CompNamed>();
			struct_list = new List<CompNamed>();
			MemberName = name;
			
			foreach (string type_name in type_mapping.Keys) {
				TypeDefinition type_def = type_mapping[type_name];
				if (type_def.IsNotPublic)
					continue;
				if (type_def.IsValueType) {
					if (type_def.IsEnum) {
						enum_list.Add (new CecilEnum (type_def));
					}
					else {
						if (type_def.FullName == "System.Enum")
							class_list.Add (new CecilClass (type_def, CompType.Class));
						else
							struct_list.Add (new CecilClass (type_def, CompType.Struct));
					}
				}
				else if (type_def.IsInterface) {
					interface_list.Add (new CecilInterface (type_def));
				}
				else if ((type_def.BaseType != null && type_def.BaseType.FullName == "System.MulticastDelegate")
				         || (type_def.BaseType != null && type_def.BaseType.FullName == "System.Delegate")) {
					delegate_list.Add (new CecilDelegate (type_def));
				}
				else {
					class_list.Add (new CecilClass (type_def, CompType.Class));
				}
			}
		}

		public override List<CompNamed> GetNestedClasses()
		{
			return class_list;
		}

		public override List<CompNamed> GetNestedInterfaces ()
		{
			return interface_list;
		}

		public override List<CompNamed> GetNestedStructs ()
		{
			return struct_list;
		}

		public override List<CompNamed> GetNestedEnums ()
		{
			return enum_list;
		}

		public override List<CompNamed> GetNestedDelegates ()
		{
			return delegate_list;
		}

		List<CompNamed> class_list;
		List<CompNamed> interface_list;
		List<CompNamed> struct_list;
		List<CompNamed> delegate_list;
		List<CompNamed> enum_list;
	}

	public class CecilInterface : CompInterface {		
		public CecilInterface (TypeDefinition type_def)
			: base (type_def.Name)
		{
			this.type_def = type_def;
			DisplayName = CecilUtils.PrettyTypeDefinition (type_def);
			
			interfaces = new List<CompNamed>();
			constructors = new List<CompNamed>();
			methods = new List<CompNamed>();
			properties = new List<CompNamed>();
			fields = new List<CompNamed>();
			events = new List<CompNamed>();
			if (!type_def.IsNotPublic || type_def.IsPublic || type_def.IsNestedPublic || type_def.IsNestedFamily ||
			    type_def.IsNestedFamilyAndAssembly || type_def.IsNestedFamilyOrAssembly)
				MemberName = type_def.FullName;
			
			CecilUtils.PopulateMemberLists (type_def,
			                                interfaces,
			                                constructors,
			                                methods,
			                                properties,
			                                fields,
			                                events);
			
			attributes = CecilUtils.GetCustomAttributes (type_def, todos);
			tparams = CecilUtils.GetTypeParameters (type_def);
		}

		public CecilInterface (TypeReference type_ref)
			: base (CecilUtils.FormatTypeLikeCorCompare (type_ref))
		{
			interfaces = new List<CompNamed>();
			constructors = new List<CompNamed>();
			methods = new List<CompNamed>();
			properties = new List<CompNamed>();
			fields = new List<CompNamed>();
			events = new List<CompNamed>();
			
			attributes = new List<CompNamed>();
			tparams = new List<CompGenericParameter>();
		}

		public override string GetBaseType ()
		{
			return (type_def == null || type_def.BaseType == null) ? null : CecilUtils.FormatTypeLikeCorCompare (type_def.BaseType);
		}
		
		public override List<CompNamed> GetInterfaces ()
		{
			return interfaces;
		}

		public override List<CompNamed> GetMethods ()
		{
			return methods;
		}

		public override List<CompNamed> GetConstructors ()
		{
			return constructors;
		}

 		public override List<CompNamed> GetProperties()
		{
			return properties;
		}

 		public override List<CompNamed> GetFields()
		{
			return fields;
		}

 		public override List<CompNamed> GetEvents()
		{
			return events;
		}

		public override List<CompNamed> GetAttributes ()
		{
			return attributes;
		}
		
		public override List<CompGenericParameter> GetTypeParameters ()
		{
			return tparams;
		}
		
		List<CompNamed> interfaces;
		List<CompNamed> constructors;
		List<CompNamed> methods;
		List<CompNamed> properties;
		List<CompNamed> fields;
		List<CompNamed> events;
		List<CompNamed> attributes;
		List<CompGenericParameter> tparams;
		TypeDefinition type_def;
	}

	public class CecilDelegate : CompDelegate {
		public CecilDelegate (TypeDefinition type_def)
			: base (type_def.Name)
		{
			this.type_def = type_def;
			DisplayName = CecilUtils.PrettyTypeDefinition (type_def);

			if (!type_def.IsNotPublic || type_def.IsPublic || type_def.IsNestedPublic || type_def.IsNestedFamily ||
			    type_def.IsNestedFamilyAndAssembly || type_def.IsNestedFamilyOrAssembly)
				MemberName = type_def.FullName;
				
			attributes = CecilUtils.GetCustomAttributes (type_def, todos);				
		}
		
		public override List<CompNamed> GetAttributes ()
		{
			return attributes;
		}

		public override string GetBaseType ()
		{
			return type_def.BaseType == null ? null : CecilUtils.FormatTypeLikeCorCompare (type_def.BaseType);
		}
		
		public override List<CompNamed> GetMethods ()
		{
			List<CompNamed> l = new List<CompNamed> ();
			foreach (MethodDefinition md in type_def.Methods) {			
				l.Add (new CecilMethod (md));
			}
			
			return l;
		}
		
		public override List<CompGenericParameter> GetTypeParameters ()
		{
			return CecilUtils.GetTypeParameters (type_def);
		}
		
		TypeDefinition type_def;
		List<CompNamed> attributes;
	}

	public class CecilEnum : CompEnum {
		public CecilEnum (TypeDefinition type_def)
			: base (type_def.Name)
		{
			this.type_def = type_def;

			fields = new List<CompNamed>();
			if (!type_def.IsNotPublic || type_def.IsPublic || type_def.IsNestedPublic || type_def.IsNestedFamily ||
			    type_def.IsNestedFamilyAndAssembly || type_def.IsNestedFamilyOrAssembly)
				MemberName = type_def.FullName;
			
			CecilUtils.PopulateMemberLists (type_def,
						   null,
						   null,
						   null,
						   null,
						   fields,
						   null);
			
			attributes = CecilUtils.GetCustomAttributes (type_def, todos);
		}

		public override string GetBaseType ()
		{
			return type_def.BaseType == null ? null : CecilUtils.FormatTypeLikeCorCompare (type_def.BaseType);
		}

 		public override List<CompNamed> GetFields()
		{
			return fields;
		}

		public override List<CompNamed> GetAttributes ()
		{
			return attributes;
		}

		TypeDefinition type_def;
		List<CompNamed> fields;
		List<CompNamed> attributes;
	}

	public class CecilClass : CompClass {
		public CecilClass (TypeDefinition type_def, CompType type)
			: base (type_def.Name, type)
		{
			this.type_def = type_def;
			DisplayName = CecilUtils.PrettyTypeDefinition (type_def);

			nested_classes = new List<CompNamed>();
			nested_enums = new List<CompNamed>();
 			nested_delegates = new List<CompNamed>();
			nested_interfaces = new List<CompNamed>();
			nested_structs = new List<CompNamed>();

			CecilUtils.PopulateTypeLists (type_def,
						 nested_classes,
						 nested_enums,
						 nested_delegates,
						 nested_interfaces,
						 nested_structs);

			interfaces = new List<CompNamed>();
			constructors = new List<CompNamed>();
			methods = new List<CompNamed>();
			properties = new List<CompNamed>();
			fields = new List<CompNamed>();
			events = new List<CompNamed>();

			if (!type_def.IsNotPublic || type_def.IsPublic || type_def.IsNestedPublic || type_def.IsNestedFamily ||
			    type_def.IsNestedFamilyAndAssembly || type_def.IsNestedFamilyOrAssembly)
				MemberName = type_def.FullName;
			
			CecilUtils.PopulateMemberLists (type_def,
			                           interfaces,
			                           constructors,
			                           methods,
			                           properties,
			                           fields,
			                           events);

			attributes = CecilUtils.GetCustomAttributes (type_def, todos);
		}

		public override string GetBaseType ()
		{
			return type_def.BaseType == null ? null : CecilUtils.FormatTypeLikeCorCompare (type_def.BaseType);
		}
		
		public override bool IsAbstract { get { return type_def.IsAbstract; } }
		public override bool IsSealed { get { return type_def.IsSealed; } }

		public override List<CompNamed> GetInterfaces ()
		{
			return interfaces;
		}

		public override List<CompNamed> GetMethods ()
		{
			return methods;
		}

		public override List<CompNamed> GetConstructors ()
		{
			return constructors;
		}

 		public override List<CompNamed> GetProperties()
		{
			return properties;
		}

 		public override List<CompNamed> GetFields()
		{
			return fields;
		}

 		public override List<CompNamed> GetEvents()
		{
			return events;
		}

		public override List<CompNamed> GetAttributes ()
		{
			return attributes;
		}

		public override List<CompNamed> GetNestedClasses()
		{
			return nested_classes;
		}

		public override List<CompNamed> GetNestedInterfaces ()
		{
			return nested_interfaces;
		}

		public override List<CompNamed> GetNestedStructs ()
		{
			return nested_structs;
		}

		public override List<CompNamed> GetNestedEnums ()
		{
			return nested_enums;
		}

		public override List<CompNamed> GetNestedDelegates ()
		{
			return nested_delegates;
		}
		
		public override List<CompGenericParameter> GetTypeParameters ()
		{
			return CecilUtils.GetTypeParameters (type_def);
		}

		TypeDefinition type_def;
		List<CompNamed> nested_classes;
		List<CompNamed> nested_interfaces;
		List<CompNamed> nested_structs;
		List<CompNamed> nested_delegates;
		List<CompNamed> nested_enums;

		List<CompNamed> interfaces;
		List<CompNamed> constructors;
		List<CompNamed> methods;
		List<CompNamed> properties;
		List<CompNamed> fields;
		List<CompNamed> events;
		List<CompNamed> attributes;
	}

	public class CecilField : CompField {
		public CecilField (FieldDefinition field_def)
			: base (field_def.Name)
		{
			this.field_def = field_def;
			this.attributes = CecilUtils.GetCustomAttributes (field_def, todos);
			if (field_def.IsPublic || field_def.IsFamily || field_def.IsFamilyAndAssembly || field_def.IsFamilyOrAssembly) {
				TypeDefinition declType = field_def.DeclaringType;
				if (declType != null)
					MemberName = declType.FullName + "." + field_def.Name;
			}
		}

		public override string GetMemberType ()
		{
			return CecilUtils.FormatTypeLikeCorCompare (field_def.FieldType);
		}
		
		const FieldAttributes masterInfoFieldMask = (FieldAttributes.FieldAccessMask | 
		                                             FieldAttributes.Static | 
		                                             FieldAttributes.InitOnly | 
		                                             FieldAttributes.Literal | 
		                                             FieldAttributes.HasDefault | 
		                                             FieldAttributes.HasFieldMarshal |
		                                             FieldAttributes.NotSerialized );
		public override string GetMemberAccess ()
		{
			FieldAttributes fa = field_def.Attributes & masterInfoFieldMask;

			// remove the Assem from FamORAssem
			if ((fa & FieldAttributes.FamORAssem) == FieldAttributes.FamORAssem)
				fa = (fa & ~(FieldAttributes.FamORAssem)) | (FieldAttributes.Family);

			return fa.ToString();
		}
		
		public override List<CompNamed> GetAttributes ()
		{
			return attributes;
		}

		public override string GetLiteralValue ()
		{
			if (field_def.IsLiteral && field_def.Constant != null)
				return field_def.Constant.ToString();
			return null;
		}
		
		FieldDefinition field_def;
		List<CompNamed> attributes;
	}

	public class CecilMethod : CompMethod {
		public CecilMethod (MethodDefinition method_def)
			: base (FormatName (method_def, false))
		{
			this.method_def = method_def;
			this.attributes = CecilUtils.GetCustomAttributes (method_def, todos);
			DisplayName = FormatName (method_def, true);
			if (method_def.IsFamily || method_def.IsFamilyAndAssembly || method_def.IsFamilyOrAssembly || method_def.IsPublic) {
				TypeReference declType = method_def.DeclaringType;
				if (declType != null)
					MemberName = declType.FullName + "." + method_def.Name;
			}
		}

		public override string GetMemberType ()
		{
			if (method_def.IsConstructor)
				return null;
			
			return CecilUtils.FormatTypeLikeCorCompare (method_def.ReturnType);
		}

		public override bool ThrowsNotImplementedException ()
		{
                        if (method_def.Body != null)
                                foreach (Instruction i in method_def.Body.Instructions)
                                        if (i.OpCode == OpCodes.Throw)
                                                if (i.Previous.Operand != null && i.Previous.Operand.ToString ().StartsWith ("System.Void System.NotImplementedException"))
                                                        return true;

                        return false;
		}

		const MethodAttributes masterInfoMethodMask = (MethodAttributes.MemberAccessMask |
		                                               MethodAttributes.Virtual |
		                                               MethodAttributes.Final |
		                                               MethodAttributes.Static |
		                                               MethodAttributes.Abstract |
		                                               MethodAttributes.HideBySig |
		                                               MethodAttributes.SpecialName);
		public override string GetMemberAccess ()
		{
			MethodAttributes ma = method_def.Attributes & masterInfoMethodMask;

			// remove the Assem from FamORAssem
			if ((ma & MethodAttributes.FamORAssem) == MethodAttributes.FamORAssem)
				ma = (ma & ~(MethodAttributes.FamORAssem)) | (MethodAttributes.Family);

			return ma.ToString();
		}
		
		public override List<CompNamed> GetAttributes ()
		{
			return attributes;
		}
		
		public override List<CompGenericParameter> GetTypeParameters ()
		{
			return CecilUtils.GetTypeParameters (method_def);
		}
		
		public override List<CompParameter> GetParameters ()
		{
			return CecilUtils.GetParameters (method_def);
		}
		
		static string FormatName (MethodDefinition method_def, bool beautify)
		{
			StringBuilder sb = new StringBuilder ();
			if (!method_def.IsConstructor)
				sb.Append (beautify
				           ? CecilUtils.PrettyType (method_def.ReturnType)
				           : CecilUtils.FormatTypeLikeCorCompare (method_def.ReturnType));
			sb.Append (" ");
			if (beautify) {
				if (method_def.IsSpecialName && method_def.Name.StartsWith ("op_")) {
					switch (method_def.Name) {
					case "op_Explicit": sb.Append ("operator explicit"); break;
					case "op_Implicit": sb.Append ("operator implicit"); break;
					case "op_Equality":  sb.Append ("operator =="); break;
					case "op_Inequality": sb.Append ("operator !="); break;
					case "op_Addition": sb.Append ("operator +"); break;
					case "op_Subtraction": sb.Append ("operator -"); break;
					case "op_Division": sb.Append ("operator /"); break;
					case "op_Multiply": sb.Append ("operator *"); break;
					case "op_Modulus": sb.Append ("operator %"); break;
					case "op_GreaterThan": sb.Append ("operator >"); break;
					case "op_GreaterThanOrEqual": sb.Append ("operator >="); break;
					case "op_LessThan": sb.Append ("operator <"); break;
					case "op_LessThanOrEqual": sb.Append ("operator <="); break;
					case "op_UnaryNegation": sb.Append ("operator -"); break;
					case "op_UnaryPlus": sb.Append ("operator +"); break;
					case "op_Decrement": sb.Append ("operator --"); break;
					case "op_Increment": sb.Append ("operator ++"); break;
					case "op_BitwiseAnd": sb.Append ("operator &"); break;
					case "op_BitwiseOr": sb.Append ("operator |"); break;
					case "op_ExclusiveOr": sb.Append ("operator ^"); break;
					case "op_LogicalNot": sb.Append ("operator !"); break;
					case "op_OnesComplement": sb.Append ("operator ~"); break;
					case "op_True": sb.Append ("operator true"); break;
					case "op_False": sb.Append ("operator false"); break;
					case "op_LeftShift": sb.Append ("operator <<"); break;
					case "op_RightShift": sb.Append ("operator >>"); break;
					default: Console.WriteLine ("unhandled operator named {0}", method_def.Name); sb.Append (method_def.Name); break;
					}
				}
				else {
					sb.Append (method_def.Name);
				}
			}
			else {
				sb.Append (method_def.Name);
			}
			if (beautify && method_def.GenericParameters.Count > 0) {
				sb.Append ("<");
				bool first_gp = true;
				foreach (GenericParameter gp in method_def.GenericParameters) {
					if (!first_gp)
						sb.Append (',');
					first_gp = false;
					sb.Append (gp.Name);
				}
				sb.Append (">");
			}
			sb.Append ('(');
			bool first_p = true;
			foreach (ParameterDefinition p in method_def.Parameters) {
				if (!first_p)
					sb.Append (", ");
				first_p = false;
				if (p.IsIn)
					sb.Append ("in ");
				else if (p.IsOut)
					sb.Append ("out ");
				sb.Append (beautify
				           ? CecilUtils.PrettyType (p.ParameterType)
				           : CecilUtils.FormatTypeLikeCorCompare (p.ParameterType));
				if (beautify) {
					sb.Append (" ");
					sb.Append (p.Name);
				}
			}
			sb.Append (')');

			return sb.ToString();
		}

		MethodDefinition method_def;
		List<CompNamed> attributes;
	}

	public class CecilProperty : CompProperty
	{
		public CecilProperty (PropertyDefinition pd)
			: base (FormatName (pd, false))
		{
			this.pd = pd;
			this.attributes = CecilUtils.GetCustomAttributes (pd, todos);
			this.DisplayName = FormatName (pd, true);

			MethodDefinition getMethod = pd.GetMethod, setMethod = pd.SetMethod;			
			if (getMethod != null || setMethod != null) {
				bool interesting = false;

				if (getMethod != null && (getMethod.IsPublic || getMethod.IsFamily || getMethod.IsFamilyAndAssembly || getMethod.IsFamilyOrAssembly))
					interesting = true;
				else if (setMethod != null && (setMethod.IsPublic || setMethod.IsFamily || setMethod.IsFamilyAndAssembly || setMethod.IsFamilyOrAssembly))
					interesting = true;

				if (interesting) {
					TypeDefinition declType = pd.DeclaringType;
					if (declType != null)
						MemberName = declType.FullName + "." + pd.Name;
				}
			}
		}

		public override string GetMemberType()
		{
			return CecilUtils.FormatTypeLikeCorCompare (pd.PropertyType);
		}
		
		public override string GetMemberAccess()
		{
			return pd.Attributes == 0 ? null : pd.Attributes.ToString();
		}
		
		public override List<CompNamed> GetAttributes ()
		{
			return attributes;
		}
		
		public override List<CompNamed> GetMethods()
		{
			List<CompNamed> rv = new List<CompNamed>();

			if (pd.GetMethod != null && !pd.GetMethod.IsPrivate && !pd.GetMethod.IsAssembly)
				rv.Add (new CecilMethod (pd.GetMethod));
			if (pd.SetMethod != null && !pd.SetMethod.IsPrivate && !pd.SetMethod.IsAssembly)
				rv.Add (new CecilMethod (pd.SetMethod));
			
			return rv;
		}

		static string FormatName (PropertyDefinition pd, bool beautify)
		{
			StringBuilder sb = new StringBuilder ();

#if INCLUDE_TYPE_IN_PROPERTY_DISPLAYNAME
			sb.Append (beautify
				           ? CecilUtils.PrettyType (pd.PropertyType)
				           : CecilUtils.FormatTypeLikeCorCompare (pd.PropertyType));
			sb.Append (" ");
#else
			if (!beautify) {
				sb.Append (CecilUtils.FormatTypeLikeCorCompare (pd.PropertyType));
				sb.Append (" ");
			}
#endif
			sb.Append (pd.Name);

			if (pd.Parameters.Count > 0) {
				sb.Append ('[');
				bool first_p = true;
				foreach (ParameterDefinition p in pd.Parameters) {
					if (!first_p)
						sb.Append (", ");
					first_p = false;
					sb.Append (beautify
						   ? CecilUtils.PrettyType (p.ParameterType)
						   : CecilUtils.FormatTypeLikeCorCompare (p.ParameterType));
					if (beautify) {
						sb.Append (" ");
						sb.Append (p.Name);
					}
				}
				sb.Append (']');
			}

			return sb.ToString ();
		}
		
		PropertyDefinition pd;
		List<CompNamed> attributes;
	}
	
	public class CecilEvent : CompEvent
	{
		public CecilEvent (EventDefinition ed)
			: base (ed.Name)
		{
			this.ed = ed;
			this.attributes = CecilUtils.GetCustomAttributes (ed, todos);

			MethodDefinition addMethod = ed.AddMethod, removeMethod = ed.RemoveMethod;
			if (addMethod != null || removeMethod != null) {
				bool interesting = false;

				if (addMethod != null && (addMethod.IsPublic || addMethod.IsFamily || addMethod.IsFamilyAndAssembly || addMethod.IsFamilyOrAssembly))
					interesting = true;
				else if (removeMethod != null && (removeMethod.IsPublic || removeMethod.IsFamily || removeMethod.IsFamilyAndAssembly || removeMethod.IsFamilyOrAssembly))
					interesting = true;

				if (interesting) {
					TypeDefinition declType = ed.DeclaringType;
					if (declType != null)
						MemberName = declType.FullName + "." + ed.Name;
				}
			}
		}

		public override string GetMemberType()
		{
			return CecilUtils.FormatTypeLikeCorCompare (ed.EventType);
		}
		
		public override string GetMemberAccess()
		{
			return ed.Attributes == 0 ? "None" : ed.Attributes.ToString();
		}
		
		public override List<CompNamed> GetAttributes ()
		{
			return attributes;
		}
		
		EventDefinition ed;
		List<CompNamed> attributes;
	}
	
	public class CecilAttribute : CompAttribute
	{
		public CecilAttribute (CustomAttribute ca)
			: base (ca.Constructor.DeclaringType.FullName)
		{
			var sb = new StringBuilder ("[" + ca.Constructor.DeclaringType.FullName);
			bool first = true;
			
			var cargs = ca.ConstructorArguments;
			if (cargs != null && cargs.Count > 0) {
				foreach (var argument in cargs) {
					if (first) {
						sb.Append (" (");
						first = false;
					} else
						sb.Append (", ");

					sb.Append (FormatValue (argument.Value));
				}
				
			}

			var properties = ca.Properties;
			if (properties != null && properties.Count > 0) {
				foreach (var namedArg in properties) {
					if (first) {
						sb.Append (" (");
						first = false;
					} else
						sb.Append (", ");
					
					sb.AppendFormat ("{0}={1}", namedArg.Name, FormatValue (namedArg.Argument.Value));
				}
			}
			
			if (!first)
				sb.Append (')');
			sb.Append ("]");
			
			ExtraInfo = sb.ToString ();
		}

		string FormatValue (object o)
		{
			if (o == null)
				return "null";

			if (o is string)
				return "\"" + o + "\"";

			if (o is bool)
				return o.ToString ().ToLowerInvariant ();
			
			return o.ToString ();
		}
	}

	public class PseudoCecilAttribute : CompAttribute
	{
		public PseudoCecilAttribute (ExportedType type)
			: base (typeof (TypeForwardedToAttribute).FullName)
		{
			ExtraInfo = "[assembly: TypeForwardedToAttribute (typeof (" + type.ToString () + "))]";
		}
	}
	
	public class CecilGenericParameter : CompGenericParameter
	{
		List<CompNamed> attributes;	
		ConstraintCollection constraints;
		
		public CecilGenericParameter (GenericParameter gp)
			: base (gp.Name, gp.Attributes)
		{
			attributes = CecilUtils.GetCustomAttributes (gp, todos);
			
			var constraints = gp.Constraints;
			if (constraints.Count == 0)
				return;
			
			// TODO: finish constraints loading
			this.constraints = constraints;
		}
		
		public override bool HasConstraints {
			get {
				return constraints != null;
			}
		}
		
		public override List<CompNamed> GetAttributes ()
		{
			return attributes;
		}
	}
	
	public class CecilParameter : CompParameter
	{
		List<CompNamed> attributes;
		
		public CecilParameter (ParameterDefinition pd)
			: base (pd.Name, CecilUtils.FormatTypeLikeCorCompare (pd.ParameterType), pd.IsOptional)
		{
			attributes = CecilUtils.GetCustomAttributes (pd, todos);
		}
		
		public override List<CompNamed> GetAttributes ()
		{
			return attributes;
		}
	}
}<|MERGE_RESOLUTION|>--- conflicted
+++ resolved
@@ -351,7 +351,6 @@
 			return l;			
 		}
 		
-<<<<<<< HEAD
 		public static List<CompParameter> GetParameters (IMethodSignature provider)
 		{
 			var l = new List<CompParameter> ();
@@ -363,10 +362,7 @@
 			return l;
 		}
 		
-		public static readonly AssemblyResolver Resolver = new AssemblyResolver();
-=======
 		public static readonly IAssemblyResolver Resolver = new DefaultAssemblyResolver();
->>>>>>> 9e65cde0
 	}
 
 	public class CecilAssembly : CompAssembly {
@@ -1225,7 +1221,7 @@
 	public class CecilGenericParameter : CompGenericParameter
 	{
 		List<CompNamed> attributes;	
-		ConstraintCollection constraints;
+		IList<TypeReference> constraints;
 		
 		public CecilGenericParameter (GenericParameter gp)
 			: base (gp.Name, gp.Attributes)
